--- conflicted
+++ resolved
@@ -25,17 +25,10 @@
     'label_max_prob': '#d7301f',
     'cgr_max_prob': '#7f0000',
     'random': 'gray',
-<<<<<<< HEAD
-    'entropy': '#9ebcda',
-    'label_entropy': '#8c96c6',
-    'cgr_entropy': '#810f7c',
-    'adaptive_random_max_prob': '#2c7fb8',
-    'fixed': '#c2c2c2'
-=======
     'entropy': '#74a9cf',
     'label_entropy': '#0570b0',
-    'cgr_entropy': '#023858'
->>>>>>> f8315083
+    'cgr_entropy': '#023858',
+    'fixed': '#cc0000'
 }
 
 
