--- conflicted
+++ resolved
@@ -21,11 +21,7 @@
 
     test_log = read_json_gz(args.test_log)['test']
     policies = list(test_log.keys())
-<<<<<<< HEAD
-    n = 5
-=======
     n = 7
->>>>>>> 310206d6
 
     #tokens = args.test_log.split(os.sep)
     #dataset = Dataset(tokens[-3])
