#include "fixed_point.h"


int16_t fp16_add(int16_t x, int16_t y) {
    return x + y;
}


int16_t fp16_mul(int16_t x, int16_t y, uint8_t precision) {
    return (x * y) >> precision;
}


int16_t fp16_div(int16_t x, int16_t y, uint8_t precision) {
    return ((x << precision) / y);
}


int32_t fp32_add(int32_t x, int32_t y) {
    return x + y;
}

int32_t fp32_sub(int32_t x, int32_t y) {
    return x - y;
}


int32_t fp32_mul(int32_t x, int32_t y, uint8_t precision) {
    return (x * y) >> precision;
}


int32_t fp32_div(int32_t x, int32_t y, uint8_t precision) {
    return ((x << precision) / y);
}


int32_t fp32_exp(int32_t x, uint8_t precision) {
    const int32_t threeEighths = 3 << (precision - 3);
    const int32_t negOne = -1 * (1 << precision);
    const int32_t negOneThreeQuarters = negOne - (3 << (precision - 2));
    const int32_t negTwoThreeQuarters = negOneThreeQuarters + negOne;
    const int32_t negThreeHalf = -1 * (3 << precision) - (1 << (precision - 1));
    const int32_t negFive = -1 * (5 << precision);

    if (x >= threeEighths) {
	    const int32_t two = 2 << precision;
	    const int32_t elevenSixteenths = 11 << (precision - 4);
        return two + fp32_mul(two, x - elevenSixteenths, precision);
    } else if (x >= -1 * threeEighths) {
	    const int32_t one = 1 << precision;
	    return one + x;
    } else if (x >= negOne) {
        const int32_t oneHalf = 1 << (precision - 1);
	    const int32_t elevenSixteenths = 11 << (precision - 4);
	    return oneHalf + fp32_mul(oneHalf, x + elevenSixteenths, precision);
    } else if (x >= negOneThreeQuarters) {
<<<<<<< HEAD
	    const int32_t oneFourth = 1 << (precision - 2);
	    const int32_t threeEighths = 3 << (precision - 3);
	    const int32_t one = 1 << precision;
	    return oneFourth + fp32_mul(oneFourth, x + one + threeEighths, precision);
    } else if (x >= negThree) {
        const int32_t oneEighth = 1 << (precision - 3);
	    const int32_t oneSixteenth = 1 << (precision - 4);
	    const int32_t two = 2 << precision;
	    return oneEighth + fp32_mul(oneEighth, x + two + oneSixteenth, precision);
=======
	const int32_t oneFourth = 1 << (precision - 2);
	const int32_t threeEighths = 3 << (precision - 3);
	const int32_t one = 1 << precision;
	return oneFourth + fp32_mul(oneFourth, x + one + threeEighths, precision);
    } else if (x >= negTwoThreeQuarters) {
        const int32_t oneEighth = 1 << (precision - 3);
	const int32_t oneSixteenth = 1 << (precision - 4);
	const int32_t two = 2 << precision;
	return oneEighth + fp32_mul(oneEighth, x + two + oneSixteenth, precision);
    }  else if (x >= negThreeHalf) {
        const int32_t threeSixtyFourths = 3 << (precision - 6);
        const int32_t three = 3 << precision;
        return threeSixtyFourths + fp32_mul(threeSixtyFourths, x + three, precision);
    } else if (x >= negFive) {
        const int32_t four = 4 << precision;
	const int32_t oneSixtyFourth = 1 << (precision - 6);
	return oneSixtyFourth + fp32_mul(oneSixtyFourth, x + four, precision);
>>>>>>> 35362e3a
    } else {
	    return 0;
    }
}<|MERGE_RESOLUTION|>--- conflicted
+++ resolved
@@ -55,35 +55,23 @@
 	    const int32_t elevenSixteenths = 11 << (precision - 4);
 	    return oneHalf + fp32_mul(oneHalf, x + elevenSixteenths, precision);
     } else if (x >= negOneThreeQuarters) {
-<<<<<<< HEAD
 	    const int32_t oneFourth = 1 << (precision - 2);
 	    const int32_t threeEighths = 3 << (precision - 3);
 	    const int32_t one = 1 << precision;
 	    return oneFourth + fp32_mul(oneFourth, x + one + threeEighths, precision);
-    } else if (x >= negThree) {
+    } else if (x >= negTwoThreeQuarters) {
         const int32_t oneEighth = 1 << (precision - 3);
 	    const int32_t oneSixteenth = 1 << (precision - 4);
 	    const int32_t two = 2 << precision;
 	    return oneEighth + fp32_mul(oneEighth, x + two + oneSixteenth, precision);
-=======
-	const int32_t oneFourth = 1 << (precision - 2);
-	const int32_t threeEighths = 3 << (precision - 3);
-	const int32_t one = 1 << precision;
-	return oneFourth + fp32_mul(oneFourth, x + one + threeEighths, precision);
-    } else if (x >= negTwoThreeQuarters) {
-        const int32_t oneEighth = 1 << (precision - 3);
-	const int32_t oneSixteenth = 1 << (precision - 4);
-	const int32_t two = 2 << precision;
-	return oneEighth + fp32_mul(oneEighth, x + two + oneSixteenth, precision);
     }  else if (x >= negThreeHalf) {
         const int32_t threeSixtyFourths = 3 << (precision - 6);
         const int32_t three = 3 << precision;
         return threeSixtyFourths + fp32_mul(threeSixtyFourths, x + three, precision);
     } else if (x >= negFive) {
         const int32_t four = 4 << precision;
-	const int32_t oneSixtyFourth = 1 << (precision - 6);
-	return oneSixtyFourth + fp32_mul(oneSixtyFourth, x + four, precision);
->>>>>>> 35362e3a
+	    const int32_t oneSixtyFourth = 1 << (precision - 6);
+	    return oneSixtyFourth + fp32_mul(oneSixtyFourth, x + four, precision);
     } else {
 	    return 0;
     }
