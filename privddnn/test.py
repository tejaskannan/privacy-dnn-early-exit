--- conflicted
+++ resolved
@@ -90,16 +90,8 @@
     test_probs = model.test(op=OpName.PROBS)  # [C, L, K]
     val_probs = model.validate(op=OpName.PROBS)  # [B, L, K]
 
-<<<<<<< HEAD
-    test_labels = model.dataset.get_test_labels()
-    val_labels = model.dataset.get_val_labels()
-
-=======
     # Get the validation labels (we use this to fit any policies)
     val_labels = model.dataset.get_val_labels()  # [B]
-
-    #pred_rates = np.vstack(pred_rates_list)  # [L, K]
->>>>>>> 1c397774
     stop_counts = compute_stop_counts(probs=val_probs)
 
     rates = list(sorted(np.arange(0.0, 1.01, 0.05)))
